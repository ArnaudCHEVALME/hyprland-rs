--- conflicted
+++ resolved
@@ -27,11 +27,7 @@
 ]
 
 [workspace.package]
-<<<<<<< HEAD
 version = "0.4.0-beta.1"
-=======
-version = "0.4.0-alpha.3"
->>>>>>> d1c21556
 license = "GPL-3.0-or-later"
 repository = "https://github.com/hyprland-community/hyprland-rs"
 keywords = ["hyprland", "ipc", "hypr", "wayland", "linux"]
@@ -48,11 +44,8 @@
     "io-util",
     "macros",
     "net",
-<<<<<<< HEAD
-    "sync"
-=======
+    "sync",
     "rt"
->>>>>>> d1c21556
 ], optional = true }
 tokio-stream = { version = "0.1", features = ["sync"], optional = true }
 async-net = { version = "2.0", optional = true }

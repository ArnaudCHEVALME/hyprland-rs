--- conflicted
+++ resolved
@@ -31,27 +31,12 @@
 ]
 
 [[package]]
-<<<<<<< HEAD
-name = "almost_everything"
-version = "0.4.0-beta.1"
-dependencies = [
- "hyprland",
-]
-
-[[package]]
-name = "almost_everything_async"
-version = "0.4.0-beta.1"
-dependencies = [
- "hyprland",
- "tokio",
-=======
 name = "aho-corasick"
 version = "1.1.3"
 source = "registry+https://github.com/rust-lang/crates.io-index"
 checksum = "8e60d3430d3a69478ad0993f19238d2df97c507009a52b3c10addcd7f6bcb916"
 dependencies = [
  "memchr",
->>>>>>> d1c21556
 ]
 
 [[package]]
@@ -493,11 +478,7 @@
 
 [[package]]
 name = "hyprland"
-<<<<<<< HEAD
 version = "0.4.0-beta.1"
-=======
-version = "0.4.0-alpha.3"
->>>>>>> d1c21556
 dependencies = [
  "ahash",
  "async-net",
@@ -521,11 +502,7 @@
 
 [[package]]
 name = "hyprland-macros"
-<<<<<<< HEAD
 version = "0.4.0-beta.1"
-=======
-version = "0.4.0-alpha.3"
->>>>>>> d1c21556
 dependencies = [
  "proc-macro2",
  "quote",
@@ -825,23 +802,10 @@
 ]
 
 [[package]]
-<<<<<<< HEAD
 name = "rand_core"
 version = "0.6.4"
 source = "registry+https://github.com/rust-lang/crates.io-index"
 checksum = "ec0be4795e2f6a28069bec0b5ff3e2ac9bafc99e6a9a7dc3547996c5c816922c"
-=======
-name = "regex"
-version = "1.10.5"
-source = "registry+https://github.com/rust-lang/crates.io-index"
-checksum = "b91213439dad192326a0d7c6ee3955910425f441d7038e0d6933b0aec5c4517f"
-dependencies = [
- "aho-corasick",
- "memchr",
- "regex-automata",
- "regex-syntax",
-]
->>>>>>> d1c21556
 
 [[package]]
 name = "redox_syscall"

//! # The Shared Module
//!
//! This module provides shared private and public functions, structs, enum, and types
use derive_more::Display;
<<<<<<< HEAD
=======
use once_cell::sync::Lazy;
>>>>>>> 4a78ffd1
use serde::{Deserialize, Serialize};
use std::env::{var, VarError};
use std::hash::{Hash, Hasher};
use std::path::PathBuf;
use std::{error, fmt, io};

#[derive(Debug, derive_more::Display)]
/// Error that unifies different error types used by Hyprland-rs
pub enum HyprError {
    /// Error coming from serde
    #[display(format = "{_0}")]
    SerdeError(serde_json::Error),
    /// Error coming from std::io
    #[display(format = "{_0}")]
    IoError(io::Error),
    /// Error that occurs when parsing UTF-8 string
    #[display(format = "{_0}")]
    FromUtf8Error(std::string::FromUtf8Error),
    /// Dispatcher returned non `ok` value
    #[display(format = "A dispatcher returned a non-`ok`, value which is probably an error: {_0}")]
    NotOkDispatch(String),
    /// Internal Hyprland error
    Internal(String),
    /// Error that occurs for other reasons. Avoid using this.
    #[display(format = "{_0}")]
    Other(String),
}
impl HyprError {
    /// Try to get an owned version of the internal error.
    ///
    /// Some dependencies of hyprland do not impl Clone in their error types. This is a partial workaround.
    ///
    /// If it succeeds, it returns the owned version of HyprError in Ok(). Otherwise, it returns a reference to the error type.
    pub fn try_as_cloned(&self) -> Result<Self, &Self> {
        match self {
            Self::SerdeError(_) => Err(self),
            Self::IoError(_) => Err(self),
            Self::FromUtf8Error(e) => Ok(Self::FromUtf8Error(e.clone())),
            Self::NotOkDispatch(s) => Ok(Self::NotOkDispatch(s.clone())),
            Self::Internal(s) => Ok(Self::Internal(s.clone())),
            Self::Other(s) => Ok(Self::Other(s.clone())),
        }
    }
    /// Create a Hyprland error with dynamic data.
    #[inline(always)]
    pub fn other<S: Into<String>>(other: S) -> Self {
        Self::Other(other.into())
    }
}

impl From<io::Error> for HyprError {
    fn from(error: io::Error) -> Self {
        HyprError::IoError(error)
    }
}

impl From<serde_json::Error> for HyprError {
    fn from(error: serde_json::Error) -> Self {
        HyprError::SerdeError(error)
    }
}

impl From<std::string::FromUtf8Error> for HyprError {
    fn from(error: std::string::FromUtf8Error) -> Self {
        HyprError::FromUtf8Error(error)
    }
}

impl error::Error for HyprError {}

/// Internal macro to return a Hyprland error
macro_rules! hypr_err {
    ($fmt:literal) => {
        return Err($crate::shared::HyprError::Internal(format!($fmt)))
    };
    (other $fmt:literal) => {
        return Err($crate::shared::HyprError::Other(format!($fmt)))
    };
    ($fmt:literal $(, $value:expr)+) => {
        return Err($crate::shared::HyprError::Internal(format!($fmt $(, $value)+)))
    };
    (other $fmt:literal $(, $value:expr)+) => {
        return Err($crate::shared::HyprError::Other(format!($fmt $(, $value)+)))
    };
}

pub(crate) use hypr_err;

/// This type provides the result type used everywhere in Hyprland-rs
#[deprecated(since = "0.3.1", note = "New location: hyprland::Result")]
pub type HResult<T> = Result<T, HyprError>;

/// The address struct holds a address as a tuple with a single value
/// and has methods to reveal the address in different data formats
#[derive(
    Debug, Deserialize, Serialize, Clone, Eq, PartialEq, Hash, Ord, PartialOrd, derive_more::Display,
)]
pub struct Address(String);
impl Address {
    #[inline(always)]
    pub(crate) fn fmt_new(address: &str) -> Self {
        // this way is faster than std::fmt
        Self("0x".to_owned() + address)
    }
    /// This creates a new address from a value that implements [std::string::ToString]
    pub fn new<T: ToString>(string: T) -> Self {
        Self(string.to_string())
    }
}

/// This trait provides a standardized way to get data
pub trait HyprData {
    /// This method gets the data
    fn get() -> crate::Result<Self>
    where
        Self: Sized;
    /// This method gets the data (async)
    async fn get_async() -> crate::Result<Self>
    where
        Self: Sized;
}

/// Trait for helper functions to get the active of the implementor
pub trait HyprDataActive {
    /// This method gets the active data
    fn get_active() -> crate::Result<Self>
    where
        Self: Sized;
    /// This method gets the active data (async)
    async fn get_active_async() -> crate::Result<Self>
    where
        Self: Sized;
}

/// Trait for helper functions to get the active of the implementor, but for optional ones
pub trait HyprDataActiveOptional {
    /// This method gets the active data
    fn get_active() -> crate::Result<Option<Self>>
    where
        Self: Sized;
    /// This method gets the active data (async)
    async fn get_active_async() -> crate::Result<Option<Self>>
    where
        Self: Sized;
}

/// This trait provides a standardized way to get data in a from of a vector
pub trait HyprDataVec<T>: HyprData {
    /// This method returns a vector of data
    fn to_vec(self) -> Vec<T>;
}

/// This type provides the id used to identify workspaces
/// > its a type because it might change at some point
pub type WorkspaceId = i32;

/// This type provides the id used to identify monitors
/// > its a type because it might change at some point
pub type MonitorId = i128;

#[inline]
fn ser_spec_opt(opt: &Option<String>) -> String {
    match opt {
        Some(name) => "special:".to_owned() + name,
        None => "special".to_owned(),
    }
}

/// This enum holds workspace data
#[derive(Serialize, Deserialize, Debug, Clone, PartialEq, Eq, Display, PartialOrd, Ord)]
#[serde(untagged)]
pub enum WorkspaceType {
    /// A named workspace
    Regular(
        /// The name
        String,
    ),
    /// The special workspace
    #[display(fmt = "{}", "ser_spec_opt(_0)")]
    Special(
        /// The name, if exists
        Option<String>,
    ),
}

impl From<&WorkspaceType> for String {
    fn from(value: &WorkspaceType) -> Self {
        value.to_string()
    }
}
macro_rules! from {
    ($($ty:ty),+$(,)?) => {
        $(
            impl TryFrom<$ty> for WorkspaceType {
                type Error = HyprError;
                fn try_from(int: $ty) -> Result<Self, Self::Error> {
                    match int {
                        1.. => Ok(WorkspaceType::Regular(int.to_string())),
                        _ => hypr_err!("Conversion error: Unrecognised id"),
                    }
                }
            }
        )+
    };
}
from![u8, u16, u32, u64, usize, i8, i16, i32, i64, isize];

impl Hash for WorkspaceType {
    fn hash<H: Hasher>(&self, state: &mut H) {
        match self {
            WorkspaceType::Regular(name) => name.hash(state),
            WorkspaceType::Special(value) => match value {
                Some(name) => name.hash(state),
                None => "".hash(state),
            },
        }
    }
}

/// This pub(crate) function is used to write a value to a socket and to get the response
pub(crate) async fn write_to_socket(
    ty: SocketType,
    content: CommandContent,
) -> crate::Result<String> {
    use crate::unix_async::*;

    let path = get_socket_path(ty)?;
    let mut stream = UnixStream::connect(path).await?;

    stream.write_all(&content.as_bytes()).await?;

    let mut response = vec![];

    const BUF_SIZE: usize = 8192;
    let mut buf = [0; BUF_SIZE];
    loop {
        let num_read = stream.read(&mut buf).await?;
        let buf = &buf[..num_read];
        response.append(&mut buf.to_vec());
        if num_read == 0 || num_read != BUF_SIZE {
            break;
        }
    }

    Ok(String::from_utf8(response)?)
}

/// This pub(crate) function is used to write a value to a socket and to get the response
pub(crate) fn write_to_socket_sync(
    ty: SocketType,
    content: CommandContent,
) -> crate::Result<String> {
    use io::prelude::*;
    use std::os::unix::net::UnixStream;

    let path = get_socket_path(ty)?;
    let mut stream = UnixStream::connect(path)?;

    stream.write_all(&content.as_bytes())?;

    let mut response = Vec::new();

    const BUF_SIZE: usize = 8192;
    let mut buf = [0; BUF_SIZE];
    loop {
        let num_read = stream.read(&mut buf)?;
        let buf = &buf[..num_read];
        response.append(&mut buf.to_vec());
        if num_read == 0 || num_read != BUF_SIZE {
            break;
        }
    }

    Ok(String::from_utf8(response)?)
}

/// This pub(crate) enum holds the different sockets that Hyprland has
#[derive(Debug, Clone, Copy, PartialEq, Eq)]
pub(crate) enum SocketType {
    /// The socket used to send commands to Hyprland (AKA `.socket.sock`)
    Command,
    /// The socket used to listen for events (AKA `.socket2.sock`)
    Listener,
}
impl SocketType {
    pub(crate) const fn socket_name(&self) -> &'static str {
        match self {
            Self::Command => ".socket.sock",
            Self::Listener => ".socket2.sock",
        }
    }
}

pub(crate) static COMMAND_SOCK: Lazy<crate::Result<PathBuf>> =
    Lazy::new(|| init_socket_path(SocketType::Command));
pub(crate) static LISTENER_SOCK: Lazy<crate::Result<PathBuf>> =
    Lazy::new(|| init_socket_path(SocketType::Listener));

/// Get the socket path. According to benchmarks, this is faster than an atomic OnceCell.
pub(crate) fn get_socket_path(socket_type: SocketType) -> crate::Result<PathBuf> {
    macro_rules! me {
        ($var:expr) => {
            match $var {
                Ok(p) => Ok(p.clone()),
                Err(e) => Err(match e.try_as_cloned() {
                    Ok(c) => c,
                    Err(e) => HyprError::Other(e.to_string()),
                }),
            }
        };
    }
    match socket_type {
        SocketType::Command => me!(COMMAND_SOCK.as_ref()),
        SocketType::Listener => me!(LISTENER_SOCK.as_ref()),
    }
}

fn init_socket_path(socket_type: SocketType) -> crate::Result<PathBuf> {
    let instance = match var("HYPRLAND_INSTANCE_SIGNATURE") {
        Ok(var) => var,
        Err(VarError::NotPresent) => {
            hypr_err!("Could not get socket path! (Is Hyprland running??)")
        }
        Err(VarError::NotUnicode(_)) => {
            hypr_err!("Corrupted Hyprland socket variable: Invalid unicode!")
        }
    };
    
    let mut p: PathBuf;
    fn var_path(instance: String) -> Option<PathBuf> {
        if let Ok(runtime_path) = var("XDG_RUNTIME_DIR") {
            let mut buf = PathBuf::from(runtime_path);
            buf.push("hypr");
            buf.push(instance);
            if buf.exists() {
                return Some(buf);
            }
        }
        None
    }
    fn uid_path(instance: String) -> Option<PathBuf> {
        if let Ok(uid) = var("UID") {
            let mut buf = PathBuf::from("/run/user/".to_owned() + &uid);
            buf.push("hypr");
            buf.push(instance);
            if buf.exists() {
                return Some(buf);
            }
        }
        None
    }
    let old_buf = PathBuf::from("/tmp/hypr/".to_owned() + &instance);
    if let Some(path) = var_path(instance.clone()) {
        p = path;
    } else if let Some(path) = uid_path(instance) {
        p = path;
    } else if old_buf.exists() {
        p = old_buf;
    } else {
        hypr_err!("No xdg runtime path found!")
    }
    
    p.push(socket_type.socket_name());
    Ok(p)
}

/// Creates a `CommandContent` instance with the given flag and formatted data.
///
/// # Arguments
///
/// * `$flag` - A `CommandFlag` variant (`JSON` or `Empty`) that represents the flag for the command.
/// * `$($k:tt)*` - A format string and its arguments to be used as the data in the `CommandContent` instance.
#[macro_export]
macro_rules! command {
    ($flag:ident, $($k:tt)*) => {{
        CommandContent {
            flag: CommandFlag::$flag,
            data: format!($($k)*),
        }
    }};
}
pub use command;

/// This enum defines the possible command flags that can be used.
#[derive(Debug, Default, Clone, Copy, PartialEq, Eq, Serialize, Deserialize)]
pub enum CommandFlag {
    /// The JSON flag.
    #[default]
    JSON,
    /// An empty flag.
    Empty,
}

/// This struct defines the content of a command, which consists of a flag and a data string.
#[derive(Debug, Default, Clone, PartialEq, Eq, Serialize, Deserialize)]
pub struct CommandContent {
    /// The flag for the command.
    pub flag: CommandFlag,
    /// The data string for the command.
    pub data: String,
}

impl CommandContent {
    /// Converts the command content to a byte vector.
    ///
    /// # Examples
    ///
    /// ```
    /// use hyprland::shared::*;
    ///
    /// let content = CommandContent { flag: CommandFlag::JSON, data: "foo".to_string() };
    /// let bytes = content.as_bytes();
    /// assert_eq!(bytes, b"j/foo");
    /// ```
    pub fn as_bytes(&self) -> Vec<u8> {
        self.to_string().into_bytes()
    }
}

impl fmt::Display for CommandContent {
    /// Formats the command content as a string for display.
    ///
    /// # Examples
    ///
    /// ```
    /// use hyprland::shared::*;
    ///
    /// let content = CommandContent { flag: CommandFlag::JSON, data: "foo".to_string() };
    /// let s = format!("{}", content);
    /// assert_eq!(s, "j/foo");
    /// ```
    fn fmt(&self, f: &mut fmt::Formatter<'_>) -> fmt::Result {
        match &self.flag {
            CommandFlag::JSON => write!(f, "j/{}", &self.data),
            CommandFlag::Empty => write!(f, "/{}", &self.data),
        }
    }
}<|MERGE_RESOLUTION|>--- conflicted
+++ resolved
@@ -2,10 +2,7 @@
 //!
 //! This module provides shared private and public functions, structs, enum, and types
 use derive_more::Display;
-<<<<<<< HEAD
-=======
 use once_cell::sync::Lazy;
->>>>>>> 4a78ffd1
 use serde::{Deserialize, Serialize};
 use std::env::{var, VarError};
 use std::hash::{Hash, Hasher};

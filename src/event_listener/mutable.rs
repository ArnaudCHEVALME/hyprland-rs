use crate::shared::*;
use std::io;

use crate::event_listener::shared::*;

/// This struct is used for adding event handlers and executing them on events
/// # The Event Listener
///
/// This struct holds what you need to create a event listener
///
/// ## Usage
///
/// ```rust, no_run
/// use hyprland::event_listener::EventListenerMutable as EventListener;
/// let mut listener = EventListener::new(); // creates a new listener
/// // add a event handler which will be ran when this event happens
/// listener.add_workspace_change_handler(|data, _| println!("{:#?}", data));
/// listener.start_listener(); // or `.start_listener_async().await` if async
/// ```
pub struct EventListener {
    pub(crate) events: Events,
    /// The state of some of the events
    pub state: State,
}

impl HasExecutor for EventListener {
    fn event_executor(&mut self, event: Event) -> crate::Result<()> {
        match event {
            Event::WorkspaceChanged(id) => mut_state_arm_sync!(
                id,
                workspace_changed_events,
                active_workspace,
                id.clone(),
                self
            ),
            Event::WorkspaceAdded(id) => mut_arm_sync!(id, workspace_added_events, self),
            Event::WorkspaceDeleted(id) => mut_arm_sync!(id, workspace_destroyed_events, self),
            Event::WorkspaceMoved(id) => mut_arm_sync!(id, workspace_moved_events, self),
            Event::WorkspaceRename(even) => mut_arm_sync!(even, workspace_rename_events, self),
            Event::ActiveMonitorChanged(monitor) => {
                mut_state_arm_sync!(
                    monitor,
                    active_monitor_changed_events,
                    active_monitor,
                    monitor.monitor_name.clone(),
                    self
                )
            }
            Event::ActiveWindowChangedMerged(event) => {
                mut_arm_sync!(event, active_window_changed_events, self)
            }
            Event::ActiveWindowChangedV1(_) => (),
            Event::ActiveWindowChangedV2(_) => (),
            Event::FullscreenStateChanged(bool) => mut_state_arm_sync!(
                bool,
                fullscreen_state_changed_events,
                fullscreen_state,
                bool,
                self
            ),
<<<<<<< HEAD
            Event::MonitorAdded(monitor) => {
                mut_arm_sync!(monitor.clone(), monitor_added_events, self)
            }
            Event::MonitorRemoved(monitor) => {
                mut_arm_sync!(monitor.clone(), monitor_removed_events, self)
            }
            Event::WindowClosed(addr) => mut_arm_sync!(addr.clone(), window_close_events, self),
            Event::WindowMoved(even) => mut_arm_sync!(even.clone(), window_moved_events, self),
            Event::WindowOpened(even) => mut_arm_sync!(even.clone(), window_open_events, self),
            Event::SpecialRemoved(monitor) => {
                mut_arm_sync!(monitor.clone(), special_removed_events, self)
            }
            Event::ChangedSpecial(data) => {
                mut_arm_sync!(data.clone(), special_changed_events, self)
            }
            Event::LayoutChanged(lay) => {
                mut_arm_sync!(lay.clone(), keyboard_layout_change_events, self)
            }
            Event::SubMapChanged(even) => mut_arm_sync!(even.clone(), sub_map_changed_events, self),
            Event::LayerOpened(even) => mut_arm_sync!(even.clone(), layer_open_events, self),
            Event::LayerClosed(even) => mut_arm_sync!(even.clone(), layer_closed_events, self),
            Event::FloatStateChanged(even) => {
                mut_arm_sync!(even.clone(), float_state_events, self)
            }
            Event::UrgentStateChanged(even) => {
                mut_arm_sync!(even.clone(), urgent_state_events, self)
            }
            Event::Minimize(data) => mut_arm_sync!(data.clone(), minimize_events, self),
=======
            Event::MonitorAdded(monitor) => mut_arm_sync!(monitor, monitor_added_events, self),
            Event::MonitorRemoved(monitor) => mut_arm_sync!(monitor, monitor_removed_events, self),
            Event::WindowClosed(addr) => mut_arm_sync!(addr, window_close_events, self),
            Event::WindowMoved(even) => mut_arm_sync!(even, window_moved_events, self),
            Event::WindowOpened(even) => mut_arm_sync!(even, window_open_events, self),
            Event::LayoutChanged(lay) => mut_arm_sync!(lay, keyboard_layout_change_events, self),
            Event::SubMapChanged(even) => mut_arm_sync!(even, sub_map_changed_events, self),
            Event::LayerOpened(even) => mut_arm_sync!(even, layer_open_events, self),
            Event::LayerClosed(even) => mut_arm_sync!(even, layer_closed_events, self),
            Event::FloatStateChanged(even) => mut_arm_sync!(even, float_state_events, self),
            Event::UrgentStateChanged(even) => mut_arm_sync!(even, urgent_state_events, self),
            Event::Minimize(data) => mut_arm_sync!(data, minimize_events, self),
>>>>>>> 4a78ffd1
            Event::WindowTitleChanged(addr) => {
                mut_arm_sync!(addr, window_title_changed_events, self)
            }
            Event::Screencast(data) => mut_arm_sync!(data, screencast_events, self),
        }
        Ok(())
    }
}

impl EventListener {
    /// This method creates a new EventListener instance
    ///
    /// ```rust
    /// use hyprland::event_listener::EventListenerMutable as EventListener;
    /// let mut listener = EventListener::new();
    /// ```
    pub fn new() -> crate::Result<EventListener> {
        use crate::{
            data::{FullscreenState, Monitors, Workspace},
            prelude::*,
        };
        Ok(EventListener {
            events: init_events!(Events),
            state: State {
                active_workspace: WorkspaceType::Regular(Workspace::get_active()?.id.to_string()),
                active_monitor: match Monitors::get()?.into_iter().find(|item| item.focused) {
                    Some(mon) => mon.name,
                    None => hypr_err!("No active Hyprland monitor detected!"),
                },
                fullscreen_state: FullscreenState::get()?.bool(),
            },
        })
    }

    pub(crate) async fn event_executor_async(&mut self, event: Event) -> crate::Result<()> {
        match event {
            Event::WorkspaceChanged(id) => mut_state_arm!(
                id,
                workspace_changed_events,
                active_workspace,
                id.clone(),
                self
            ),
            Event::WorkspaceAdded(id) => mut_arm!(id, workspace_added_events, self),
            Event::WorkspaceDeleted(id) => mut_arm!(id, workspace_destroyed_events, self),
            Event::WorkspaceMoved(id) => mut_arm!(id, workspace_moved_events, self),
            Event::WorkspaceRename(even) => mut_arm!(even, workspace_rename_events, self),
            Event::ActiveMonitorChanged(even) => mut_state_arm!(
                even,
                active_monitor_changed_events,
                active_monitor,
                even.monitor_name.clone(),
                self
            ),
            Event::ActiveWindowChangedMerged(event) => {
                mut_arm!(event, active_window_changed_events, self)
            }
            Event::ActiveWindowChangedV1(_) => (),
            Event::ActiveWindowChangedV2(_) => (),
            Event::FullscreenStateChanged(bool) => mut_state_arm!(
                bool,
                fullscreen_state_changed_events,
                fullscreen_state,
                bool,
                self
            ),
<<<<<<< HEAD
            Event::MonitorAdded(monitor) => mut_arm!(monitor.clone(), monitor_added_events, self),
            Event::MonitorRemoved(monitor) => {
                mut_arm!(monitor.clone(), monitor_removed_events, self)
            }
            Event::WindowClosed(addr) => mut_arm!(addr.clone(), window_close_events, self),
            Event::WindowMoved(even) => mut_arm!(even.clone(), window_moved_events, self),
            Event::WindowOpened(even) => mut_arm!(even.clone(), window_open_events, self),
            Event::LayoutChanged(lay) => mut_arm!(lay.clone(), keyboard_layout_change_events, self),
            Event::SpecialRemoved(monitor) => {
                mut_arm!(monitor.clone(), special_removed_events, self)
            }
            Event::ChangedSpecial(data) => mut_arm!(data.clone(), special_changed_events, self),
            Event::SubMapChanged(map) => mut_arm!(map.clone(), sub_map_changed_events, self),
            Event::LayerOpened(even) => mut_arm!(even.clone(), layer_open_events, self),
            Event::LayerClosed(even) => mut_arm!(even.clone(), layer_closed_events, self),
            Event::FloatStateChanged(even) => mut_arm!(even.clone(), float_state_events, self),
            Event::UrgentStateChanged(even) => mut_arm!(even.clone(), urgent_state_events, self),
            Event::Minimize(data) => mut_arm!(data.clone(), minimize_events, self),
            Event::Screencast(data) => mut_arm!(*data, screencast_events, self),
            Event::WindowTitleChanged(addr) => {
                mut_arm!(addr.clone(), window_title_changed_events, self)
            }
=======
            Event::MonitorAdded(monitor) => mut_arm!(monitor, monitor_added_events, self),
            Event::MonitorRemoved(monitor) => mut_arm!(monitor, monitor_removed_events, self),
            Event::WindowClosed(addr) => mut_arm!(addr, window_close_events, self),
            Event::WindowMoved(even) => mut_arm!(even, window_moved_events, self),
            Event::WindowOpened(even) => mut_arm!(even, window_open_events, self),
            Event::LayoutChanged(lay) => mut_arm!(lay, keyboard_layout_change_events, self),
            Event::SubMapChanged(map) => mut_arm!(map, sub_map_changed_events, self),
            Event::LayerOpened(even) => mut_arm!(even, layer_open_events, self),
            Event::LayerClosed(even) => mut_arm!(even, layer_closed_events, self),
            Event::FloatStateChanged(even) => mut_arm!(even, float_state_events, self),
            Event::UrgentStateChanged(even) => mut_arm!(even, urgent_state_events, self),
            Event::Minimize(data) => mut_arm!(data, minimize_events, self),
            Event::Screencast(data) => mut_arm!(data, screencast_events, self),
            Event::WindowTitleChanged(addr) => mut_arm!(addr, window_title_changed_events, self),
>>>>>>> 4a78ffd1
        }
        Ok(())
    }

    async fn event_primer_async(
        &mut self,
        event: Event,
        abuf: &mut Vec<ActiveWindowState>,
    ) -> crate::Result<()>
    where
        Self: std::marker::Sized,
    {
        if abuf.is_empty() {
            abuf.push(ActiveWindowState::new());
        }
        if let Event::ActiveWindowChangedV1(data) = event {
            let mut to_remove = vec![];
            let data = into(data);
            for (index, awin) in abuf.iter_mut().enumerate() {
                if awin.title.is_empty() && awin.class.is_empty() {
                    (awin.class, awin.title) = data.clone();
                }
                if awin.ready() {
                    awin.execute_async_mut(self).await?;
                    to_remove.push(index);
                    break;
                }
            }
            for index in to_remove {
                abuf.remove(index);
            }
        } else if let Event::ActiveWindowChangedV2(data) = event {
            let mut to_remove = vec![];
            for (index, awin) in abuf.iter_mut().enumerate() {
                if awin.addr.is_empty() {
                    awin.addr = data.clone().into();
                }
                if awin.ready() {
                    awin.execute_async_mut(self).await?;
                    to_remove.push(index);
                    break;
                }
            }
            for index in to_remove {
                abuf.remove(index);
            }
        } else {
            self.event_executor_async(event).await?;
        }
        Ok(())
    }

    /// This method starts the event listener (async)
    ///
    /// This should be ran after all of your handlers are defined
    /// ```rust, no_run
    /// # async fn function() -> std::io::Result<()> {
    /// use hyprland::event_listener::EventListenerMutable as EventListener;
    /// let mut listener = EventListener::new();
    /// listener.add_workspace_change_handler(|id, _| println!("changed workspace to {id:?}"));
    /// listener.start_listener_async().await;
    /// # Ok(())
    /// # }
    /// ```
    pub async fn start_listener_async(&mut self) -> crate::Result<()> {
        use crate::unix_async::*;

        let socket_path = get_socket_path(SocketType::Listener)?;

        let mut stream = UnixStream::connect(socket_path).await?;

        let mut active_windows = vec![];

        loop {
            let mut buf = [0; 4096];

            let num_read = stream.read(&mut buf).await?;
            if num_read == 0 {
                break;
            }
            let buf = &buf[..num_read];

            let string = String::from_utf8(buf.to_vec())?;
            let parsed: Vec<Event> = event_parser(string)?;

            for event in parsed {
                self.event_primer_async(event, &mut active_windows).await?;
            }
        }

        Ok(())
    }

    /// This method starts the event listener (blocking)
    ///
    /// This should be ran after all of your handlers are defined
    /// ```rust, no_run
    /// use hyprland::event_listener::EventListenerMutable as EventListener;
    /// let mut listener = EventListener::new();
    /// listener.add_workspace_change_handler(|id, _| println!("changed workspace to {id:?}"));
    /// listener.start_listener();
    /// ```
    pub fn start_listener(mut self) -> crate::Result<()> {
        use io::prelude::*;
        use std::os::unix::net::UnixStream;

        let socket_path = get_socket_path(SocketType::Listener)?;

        let mut stream = UnixStream::connect(socket_path)?;

        let mut active_windows = vec![];

        loop {
            let mut buf = [0; 4096];

            let num_read = stream.read(&mut buf)?;
            if num_read == 0 {
                break;
            }
            let buf = &buf[..num_read];

            let string = String::from_utf8(buf.to_vec())?;
            let parsed: Vec<Event> = event_parser(string)?;

            for event in parsed {
                self.event_primer(event, &mut active_windows)?;
            }
        }

        Ok(())
    }
}<|MERGE_RESOLUTION|>--- conflicted
+++ resolved
@@ -58,41 +58,13 @@
                 bool,
                 self
             ),
-<<<<<<< HEAD
-            Event::MonitorAdded(monitor) => {
-                mut_arm_sync!(monitor.clone(), monitor_added_events, self)
-            }
-            Event::MonitorRemoved(monitor) => {
-                mut_arm_sync!(monitor.clone(), monitor_removed_events, self)
-            }
-            Event::WindowClosed(addr) => mut_arm_sync!(addr.clone(), window_close_events, self),
-            Event::WindowMoved(even) => mut_arm_sync!(even.clone(), window_moved_events, self),
-            Event::WindowOpened(even) => mut_arm_sync!(even.clone(), window_open_events, self),
-            Event::SpecialRemoved(monitor) => {
-                mut_arm_sync!(monitor.clone(), special_removed_events, self)
-            }
-            Event::ChangedSpecial(data) => {
-                mut_arm_sync!(data.clone(), special_changed_events, self)
-            }
-            Event::LayoutChanged(lay) => {
-                mut_arm_sync!(lay.clone(), keyboard_layout_change_events, self)
-            }
-            Event::SubMapChanged(even) => mut_arm_sync!(even.clone(), sub_map_changed_events, self),
-            Event::LayerOpened(even) => mut_arm_sync!(even.clone(), layer_open_events, self),
-            Event::LayerClosed(even) => mut_arm_sync!(even.clone(), layer_closed_events, self),
-            Event::FloatStateChanged(even) => {
-                mut_arm_sync!(even.clone(), float_state_events, self)
-            }
-            Event::UrgentStateChanged(even) => {
-                mut_arm_sync!(even.clone(), urgent_state_events, self)
-            }
-            Event::Minimize(data) => mut_arm_sync!(data.clone(), minimize_events, self),
-=======
             Event::MonitorAdded(monitor) => mut_arm_sync!(monitor, monitor_added_events, self),
             Event::MonitorRemoved(monitor) => mut_arm_sync!(monitor, monitor_removed_events, self),
             Event::WindowClosed(addr) => mut_arm_sync!(addr, window_close_events, self),
             Event::WindowMoved(even) => mut_arm_sync!(even, window_moved_events, self),
             Event::WindowOpened(even) => mut_arm_sync!(even, window_open_events, self),
+            Event::SpecialRemoved(monitor) => mut_arm_sync!(monitor, special_removed_events, self),
+            Event::ChangedSpecial(data) => mut_arm_sync!(data, special_changed_events, self),
             Event::LayoutChanged(lay) => mut_arm_sync!(lay, keyboard_layout_change_events, self),
             Event::SubMapChanged(even) => mut_arm_sync!(even, sub_map_changed_events, self),
             Event::LayerOpened(even) => mut_arm_sync!(even, layer_open_events, self),
@@ -100,7 +72,6 @@
             Event::FloatStateChanged(even) => mut_arm_sync!(even, float_state_events, self),
             Event::UrgentStateChanged(even) => mut_arm_sync!(even, urgent_state_events, self),
             Event::Minimize(data) => mut_arm_sync!(data, minimize_events, self),
->>>>>>> 4a78ffd1
             Event::WindowTitleChanged(addr) => {
                 mut_arm_sync!(addr, window_title_changed_events, self)
             }
@@ -167,35 +138,13 @@
                 bool,
                 self
             ),
-<<<<<<< HEAD
-            Event::MonitorAdded(monitor) => mut_arm!(monitor.clone(), monitor_added_events, self),
-            Event::MonitorRemoved(monitor) => {
-                mut_arm!(monitor.clone(), monitor_removed_events, self)
-            }
-            Event::WindowClosed(addr) => mut_arm!(addr.clone(), window_close_events, self),
-            Event::WindowMoved(even) => mut_arm!(even.clone(), window_moved_events, self),
-            Event::WindowOpened(even) => mut_arm!(even.clone(), window_open_events, self),
-            Event::LayoutChanged(lay) => mut_arm!(lay.clone(), keyboard_layout_change_events, self),
-            Event::SpecialRemoved(monitor) => {
-                mut_arm!(monitor.clone(), special_removed_events, self)
-            }
-            Event::ChangedSpecial(data) => mut_arm!(data.clone(), special_changed_events, self),
-            Event::SubMapChanged(map) => mut_arm!(map.clone(), sub_map_changed_events, self),
-            Event::LayerOpened(even) => mut_arm!(even.clone(), layer_open_events, self),
-            Event::LayerClosed(even) => mut_arm!(even.clone(), layer_closed_events, self),
-            Event::FloatStateChanged(even) => mut_arm!(even.clone(), float_state_events, self),
-            Event::UrgentStateChanged(even) => mut_arm!(even.clone(), urgent_state_events, self),
-            Event::Minimize(data) => mut_arm!(data.clone(), minimize_events, self),
-            Event::Screencast(data) => mut_arm!(*data, screencast_events, self),
-            Event::WindowTitleChanged(addr) => {
-                mut_arm!(addr.clone(), window_title_changed_events, self)
-            }
-=======
             Event::MonitorAdded(monitor) => mut_arm!(monitor, monitor_added_events, self),
             Event::MonitorRemoved(monitor) => mut_arm!(monitor, monitor_removed_events, self),
             Event::WindowClosed(addr) => mut_arm!(addr, window_close_events, self),
             Event::WindowMoved(even) => mut_arm!(even, window_moved_events, self),
             Event::WindowOpened(even) => mut_arm!(even, window_open_events, self),
+            Event::SpecialRemoved(monitor) => mut_arm!(monitor, special_removed_events, self),
+            Event::ChangedSpecial(data) => mut_arm!(data, special_changed_events, self),
             Event::LayoutChanged(lay) => mut_arm!(lay, keyboard_layout_change_events, self),
             Event::SubMapChanged(map) => mut_arm!(map, sub_map_changed_events, self),
             Event::LayerOpened(even) => mut_arm!(even, layer_open_events, self),
@@ -205,7 +154,6 @@
             Event::Minimize(data) => mut_arm!(data, minimize_events, self),
             Event::Screencast(data) => mut_arm!(data, screencast_events, self),
             Event::WindowTitleChanged(addr) => mut_arm!(addr, window_title_changed_events, self),
->>>>>>> 4a78ffd1
         }
         Ok(())
     }
